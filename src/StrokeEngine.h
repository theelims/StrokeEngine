--- conflicted
+++ resolved
@@ -1,380 +1,367 @@
-/**
- *   StrokeEngine
- *   A library to create a variety of stroking motions with a stepper or servo motor on an ESP32.
- *   https://github.com/theelims/StrokeEngine 
- *
- * Copyright (C) 2021 theelims <elims@gmx.net>
- *
- * This software may be modified and distributed under the terms
- * of the MIT license.  See the LICENSE file for details.
- */
-
-#pragma once
-
-#include <Arduino.h>
-#include <pattern.h>
-
-// Debug Levels
-#define DEBUG_VERBOSE               // Show debug messages from the StrokeEngine on Serial
-#define DEBUG_STROKE                // Show debug messaged for each individual stroke on Serial
-#define DEBUG_PATTERN               // Show debug messages from inside pattern generator on Serial
-
-
-/**************************************************************************/
-/*!
-  @brief  Struct defining the physical propoerties of the stroking machine.
-*/
-/**************************************************************************/
-typedef struct {
-  float physicalTravel;       /*> What is the maximum physical travel in mm */
-  float keepoutBoundary;      /*> Soft endstop preventing hard crashes in mm. Will be 
-                               *  subtracted twice from pysicalTravel. Should be 
-                               *  sufficiently to completley drive clear from 
-                               *  homing switch */
-} machineGeometry;
-
-/**************************************************************************/
-/*!
-  @brief  Struct defining the motor (stepper or servo with STEP/DIR 
-  interface) and the motion system translating the rotation into a 
-  linear motion.
-*/
-/**************************************************************************/
-typedef struct {
-  int stepsPerRevolution;     /*> How many steps per revolution of the motor */
-  int maxRPM;                 /*> What is the maximum RPM of the servo */
-  int maxAcceleration;        /*> Maximum acceleration in mm/s^2 */
-  float stepsPerMillimeter;   /*> Number of steps per millimeter */
-  bool invertDirection;       /*> Set to true to invert the direction signal
-                               *  The firmware expects the home switch to be located at the 
-                               *  end of an retraction move. That way the machine homes 
-                               *  itself away from the body. Home position is -KEEPOUTBOUNDARY */
-  bool enableActiveLow;       /*> Polarity of the enable signal. True for active low. */
-  int stepPin;                /*> Pin connected to the STEP input */
-  int directionPin;           /*> Pin connected to the DIR input */
-  int enablePin;              /*> Pin connected to the ENA input */
-} motorProperties;
-
-/**************************************************************************/
-/*!
-  @brief  Enum containing the states of the state machine
-*/
-/**************************************************************************/
-typedef enum {
-  SERVO_DISABLED,          //!< No power to the servo. We don't know its position
-  SERVO_READY,             //!< Servo is energized and knows it position. Not running.
-  SERVO_ERROR,             //!< Servo is on error state. Needs to be cleared by removing power.
-  SERVO_RUNNING,           //!< Stroke Engine is running and servo is moving according to defined pattern.
-  SERVO_SETUPDEPTH         //!< Tracks the depth-position whenever depth is updated. 
-} ServoState;
-
-// Verbose strings of states for debugging purposes
-static String verboseState[] = {
-  "[0] Servo disabled",
-  "[1] Servo ready",
-  "[2] Servo error",
-  "[3] Servo running",
-  "[4] Servo setup depth"
-};
-
-/**************************************************************************/
-/*!
-  @brief  Stroke Engine provides a conveniant package for stroking motions
-  created by stepper or servo motors. It's internal states are handled by a 
-  finite state machine. A pattern generator allows to creat a variaty of 
-  motion profiles. Under the hood FastAccelStepper is used for interfacing
-  a stepper or servo motor vie a STEP/DIR interface.  
-*/
-/**************************************************************************/
-class StrokeEngine {
-    public:
-
-        /**************************************************************************/
-        /*!
-          @brief  Initializes FastAccelStepper and configures all pins and outputs
-          accordingly. StrokeEngine is in state SERVO_DISABLED
-        */
-        /**************************************************************************/
-        void begin(machineGeometry *physics, motorProperties *motor);
-
-        /**************************************************************************/
-        /*!
-          @brief  Set the speed of a stroke. Speed is given in Strokes per Minute
-          and internally calculated to the time a full stroke needs to complete. 
-          Settings tale effect with next stroke, or after calling 
-          applyNewSettingsNow().
-          @param speed Strokes per Minute. Is constrained from 0.5 to 6000 
-        */
-        /**************************************************************************/
-        void setSpeed(float speed);
-
-        /**************************************************************************/
-        /*!
-<<<<<<< HEAD
-          @brief  Get the speed of a stroke. Speed is returned as Strokes per Minute. 
-          @return Strokes per Minute.
-        */
-        /**************************************************************************/
-        float getSpeed();
-
-        /**************************************************************************/
-        /*!
-          @brief  Set the depth of a stroke. Settings tale effect with next stroke, 
-=======
-          @brief  Set the depth of a stroke. Settings take effect with next stroke, 
->>>>>>> dc9d057f
-          or after calling applyNewSettingsNow().
-          @param depth Depth in [mm]. Is constrained from 0 to TRAVEL 
-        */
-        /**************************************************************************/
-        void setDepth(float depth);
-
-        /**************************************************************************/
-        /*!
-<<<<<<< HEAD
-          @brief  Get the depth of a stroke.
-          @return Depth in [mm].
-=======
-          @brief  Returns the depth of a stroke. 
-          @return depth Depth in [mm]. Is constrained from 0 to TRAVEL 
->>>>>>> dc9d057f
-        */
-        /**************************************************************************/
-        float getDepth();
-
-        /**************************************************************************/
-        /*!
-<<<<<<< HEAD
-          @brief  Set the stroke length of a stroke. Settings tale effect with next 
-=======
-          @brief  Set the stroke length of a stroke. Settings take effect with next 
->>>>>>> dc9d057f
-          stroke, or after calling applyNewSettingsNow().
-          @param stroke Stroke length in [mm]. Is constrained from 0 to TRAVEL 
-        */
-        /**************************************************************************/
-        void setStroke(float stroke);
-
-        /**************************************************************************/
-        /*!
-          @brief  Get the stroke length of a stroke.
-          @return Stroke length in [mm].
-        */
-        /**************************************************************************/
-        float getStroke();
-
-        /**************************************************************************/
-        /*!
-          @brief  Set the sensation of a pattern. Sensation is an additional 
-          parameter a pattern may use to alter its behaviour. Settings takes 
-          effect with next stroke, or after calling applyNewSettingsNow().
-          @param sensation  Sensation in [a.u.]. Is constrained from -100 to 100  
-                        with 0 beeing assumed as neutral.
-        */
-        /**************************************************************************/
-        void setSensation(float sensation);
-
-        /**************************************************************************/
-        /*!
-          @brief  Get the sensation of a pattern. Sensation is an additional 
-          parameter a pattern may use to alter its behaviour.
-          @return Sensation in [a.u.]. Is constrained from -100 to 100  
-                        with 0 beeing assumed as neutral.
-        */
-        /**************************************************************************/
-        float getSensation();
-
-        /**************************************************************************/
-        /*!
-          @brief  Choose a pattern for the StrokeEngine. Settings take effect with 
-          next stroke, or after calling applyNewSettingsNow(). 
-          @param patternIndex  Index of a pattern
-          @return TRUE on success, FALSE, if patternIndex is invalid. Previous 
-                        pattern will be retained.
-        */
-        /**************************************************************************/
-        bool setPattern(int patternIndex);
-
-        /**************************************************************************/
-        /*!
-          @brief  Get the pattern index for the StrokeEngine.
-          @return Index of a pattern
-        */
-        /**************************************************************************/
-        int getPattern();
-
-        /**************************************************************************/
-        /*!
-          @brief  Normally parameter changes take effect only with next stroke. If
-          immideate parameter changes are desired call applyNewSettingsNow() to 
-          change even mid-stroke.
-          @return 
-        */
-        /**************************************************************************/
-        bool applyNewSettingsNow();
-
-        /**************************************************************************/
-        /*!
-          @brief  Creates a FreeRTOS task to run a stroking pattern. Only valid in
-          state SERVO_READY. Pattern is initilized with the values from the set 
-          functions. If the task is running, state is SERVO_RUNNING.
-          @return TRUE when task was created and motion starts, FALSE on failure.
-        */
-        /**************************************************************************/
-        bool startMotion();
-
-        /**************************************************************************/
-        /*!
-          @brief  Stops the motion with MAX_ACCEL and deletes the stroking task. Is
-          in state SERVO_READY faterwards.
-        */
-        /**************************************************************************/
-        void stopMotion();
-
-        /**************************************************************************/
-        /*!
-          @brief  Enable the servo/stepper and do the homing procedure. Drives towards
-          the endstop with HOMING_SPEED. Function is non-blocking and backed by a task.
-          Optionally a callback can be given to receive feedback if homing succeded 
-          going in state SERVO_READY. If homing switch is not found after traveling 
-          MAX_TRAVEL it times out, disables the servo and goes into SERVO_DISABLED.
-          @param pin    The pin used by the homeing switch
-          @param aciveLow True if the switch id active low (pressed = 0V), 
-                        False otherwise.
-          @param speed  Speed in mm/s used for finding the homing switch. 
-                        Defaults to 5.0 mm/s
-          @param callBackHoming Callback function is called after homing is done. 
-                        Function parametere holds a bool containing the success (TRUE)
-                        or failure (FALSE) of homing.
-        */
-        /**************************************************************************/
-        void enableAndHome(int pin, bool activeLow, float speed = 5.0);
-        void enableAndHome(int pin, bool activeLow, void(*callBackHoming)(bool), float speed = 5.0);
-
-        /**************************************************************************/
-        /*!
-          @brief  If no homing switch is present homing can be done manually. Push 
-          the endeffector all the way in and call thisIsHome(). This enables the
-          the servo and sets the position to -KEEPOUT_BOUNDARY
-          @param speed  Speed in mm/s used for finding the homing switch. 
-                        Defaults to 5.0 mm/s
-        */
-        /**************************************************************************/
-        void thisIsHome(float speed = 5.0);
-
-        /**************************************************************************/
-        /*!
-          @brief  In state SERVO_RUNNING, SERVO_SETUPDEPTH and SERVO_READY this 
-          moves the endeffector to TRAVEL. Can be used for adjustments. Stops any 
-          running pattern and ends in state SERVO_READY.
-          @param speed  Speed in mm/s used for driving to max. 
-                        Defaults to 10.0 mm/s
-          @return TRUE on success, FALSE if state does not allow this.
-        */
-        /**************************************************************************/
-        bool moveToMax(float speed = 10.0);
-
-        /**************************************************************************/
-        /*!
-          @brief  In state SERVO_RUNNING, SERVO_SETUPDEPTH and SERVO_READY this 
-          moves the endeffector to 0. Can be used for adjustments. Stops any running
-          pattern and ends in state SERVO_READY.
-          @param speed  Speed in mm/s used for driving to min. 
-                        Defaults to 10.0 mm/s
-          @return TRUE on success, FALSE if state does not allow this.
-        */
-        /**************************************************************************/
-        bool moveToMin(float speed = 10.0);
-
-        /**************************************************************************/
-        /*!
-          @brief  In state SERVO_RUNNING and SERVO_READY this moves the endeffector
-          to DEPTH and enters state SERVO_SETUPDEPTH. Follows the DEPTH postion 
-          whenever setDepth() is called. Can be used for adjustments. Stops any running
-          pattern. 
-          @param speed  Speed in mm/s used for driving to min. 
-                        Defaults to 10.0 mm/s
-          @return TRUE on success, FALSE if state does not allow this.
-        */
-        /**************************************************************************/
-        bool setupDepth(float speed = 10.0);
-
-        /**************************************************************************/
-        /*!
-          @brief  Retrieves the current servo state from the internal state machine.
-          @return Current state of the state machine
-        */
-        /**************************************************************************/
-        ServoState getState();
-
-        /**************************************************************************/
-        /*!
-          @brief  Disables the servo motor instantly and deletes any motion task. 
-          Sets state machine to SERVO_DISABLED. Must be followed by homing to enable
-          servo again. 
-        */
-        /**************************************************************************/
-        void disable();
-
-        /**************************************************************************/
-        /*!
-          @brief  This function internally calls disable() and sets the state machine
-          to SERVO_ERROR. Intended to be called from an interrupt if a servo/stepper
-          fault signal should be monitored. Propably not interrupt safe, but this 
-          maybe even doesn't matter.
-        */
-        /**************************************************************************/
-        void motorFault();
-
-        /**************************************************************************/
-        /*!
-          @brief  Makes the pattern list available for the main program to retreive 
-          informations like pattern names.
-          @param index index of a pattern.
-          @return String holding a pattern name with a certain index. If index is 
-                        out of range it returns "Invalid"
-        */
-        /**************************************************************************/
-        String getPatternName(int index);
-
-        /**************************************************************************/
-        /*!
-          @brief  Makes the pattern list available for the main program to retreive 
-          informations like pattern names.
-          @return The number of pattern available.
-        */
-        /**************************************************************************/
-        unsigned int getNumberOfPattern() { 
-          return patternTableSize; 
-        };
-
-
-    protected:
-        ServoState _state = SERVO_DISABLED;
-        motorProperties *_motor;
-        machineGeometry *_physics;
-        float _travel;
-        int _minStep;
-        int _maxStep;
-        int _maxStepPerSecond;
-        int _maxStepAcceleration;
-        int _patternIndex = 0;
-        bool _isHomed = false;
-        int _index = 0;
-        int _depth;
-        int _stroke;
-        float _timeOfStroke;
-        float _sensation;
-        static void _homingProcedureImpl(void* _this) { static_cast<StrokeEngine*>(_this)->_homingProcedure(); }
-        void _homingProcedure();
-        static void _strokingImpl(void* _this) { static_cast<StrokeEngine*>(_this)->_stroking(); }
-        void _stroking();
-        TaskHandle_t _taskStrokingHandle = NULL;
-        TaskHandle_t _taskHomingHandle = NULL;
-        void _applyMotionProfile(motionParameter* motion);
-        void(*_callBackHomeing)(bool);
-        int _homeingSpeed;
-        int _homeingPin;
-        bool _homeingActiveLow;      /*> Polarity of the homing signal*/
-};
-
+/**
+ *   StrokeEngine
+ *   A library to create a variety of stroking motions with a stepper or servo motor on an ESP32.
+ *   https://github.com/theelims/StrokeEngine 
+ *
+ * Copyright (C) 2021 theelims <elims@gmx.net>
+ *
+ * This software may be modified and distributed under the terms
+ * of the MIT license.  See the LICENSE file for details.
+ */
+
+#pragma once
+
+#include <Arduino.h>
+#include <pattern.h>
+
+// Debug Levels
+#define DEBUG_VERBOSE               // Show debug messages from the StrokeEngine on Serial
+#define DEBUG_STROKE                // Show debug messaged for each individual stroke on Serial
+#define DEBUG_PATTERN               // Show debug messages from inside pattern generator on Serial
+
+
+/**************************************************************************/
+/*!
+  @brief  Struct defining the physical propoerties of the stroking machine.
+*/
+/**************************************************************************/
+typedef struct {
+  float physicalTravel;       /*> What is the maximum physical travel in mm */
+  float keepoutBoundary;      /*> Soft endstop preventing hard crashes in mm. Will be 
+                               *  subtracted twice from pysicalTravel. Should be 
+                               *  sufficiently to completley drive clear from 
+                               *  homing switch */
+} machineGeometry;
+
+/**************************************************************************/
+/*!
+  @brief  Struct defining the motor (stepper or servo with STEP/DIR 
+  interface) and the motion system translating the rotation into a 
+  linear motion.
+*/
+/**************************************************************************/
+typedef struct {
+  int stepsPerRevolution;     /*> How many steps per revolution of the motor */
+  int maxRPM;                 /*> What is the maximum RPM of the servo */
+  int maxAcceleration;        /*> Maximum acceleration in mm/s^2 */
+  float stepsPerMillimeter;   /*> Number of steps per millimeter */
+  bool invertDirection;       /*> Set to true to invert the direction signal
+                               *  The firmware expects the home switch to be located at the 
+                               *  end of an retraction move. That way the machine homes 
+                               *  itself away from the body. Home position is -KEEPOUTBOUNDARY */
+  bool enableActiveLow;       /*> Polarity of the enable signal. True for active low. */
+  int stepPin;                /*> Pin connected to the STEP input */
+  int directionPin;           /*> Pin connected to the DIR input */
+  int enablePin;              /*> Pin connected to the ENA input */
+} motorProperties;
+
+/**************************************************************************/
+/*!
+  @brief  Enum containing the states of the state machine
+*/
+/**************************************************************************/
+typedef enum {
+  SERVO_DISABLED,          //!< No power to the servo. We don't know its position
+  SERVO_READY,             //!< Servo is energized and knows it position. Not running.
+  SERVO_ERROR,             //!< Servo is on error state. Needs to be cleared by removing power.
+  SERVO_RUNNING,           //!< Stroke Engine is running and servo is moving according to defined pattern.
+  SERVO_SETUPDEPTH         //!< Tracks the depth-position whenever depth is updated. 
+} ServoState;
+
+// Verbose strings of states for debugging purposes
+static String verboseState[] = {
+  "[0] Servo disabled",
+  "[1] Servo ready",
+  "[2] Servo error",
+  "[3] Servo running",
+  "[4] Servo setup depth"
+};
+
+/**************************************************************************/
+/*!
+  @brief  Stroke Engine provides a conveniant package for stroking motions
+  created by stepper or servo motors. It's internal states are handled by a 
+  finite state machine. A pattern generator allows to creat a variaty of 
+  motion profiles. Under the hood FastAccelStepper is used for interfacing
+  a stepper or servo motor vie a STEP/DIR interface.  
+*/
+/**************************************************************************/
+class StrokeEngine {
+    public:
+
+        /**************************************************************************/
+        /*!
+          @brief  Initializes FastAccelStepper and configures all pins and outputs
+          accordingly. StrokeEngine is in state SERVO_DISABLED
+        */
+        /**************************************************************************/
+        void begin(machineGeometry *physics, motorProperties *motor);
+
+        /**************************************************************************/
+        /*!
+          @brief  Set the speed of a stroke. Speed is given in Strokes per Minute
+          and internally calculated to the time a full stroke needs to complete. 
+          Settings tale effect with next stroke, or after calling 
+          applyNewSettingsNow().
+          @param speed Strokes per Minute. Is constrained from 0.5 to 6000 
+        */
+        /**************************************************************************/
+        void setSpeed(float speed);
+
+        /**************************************************************************/
+        /*!
+          @brief  Get the speed of a stroke. Speed is returned as Strokes per Minute. 
+          @return Strokes per Minute.
+        */
+        /**************************************************************************/
+        float getSpeed();
+
+        /**************************************************************************/
+        /*!
+          @brief  Set the depth of a stroke. Settings tale effect with next stroke, 
+          or after calling applyNewSettingsNow().
+          @param depth Depth in [mm]. Is constrained from 0 to TRAVEL 
+        */
+        /**************************************************************************/
+        void setDepth(float depth);
+
+        /**************************************************************************/
+        /*!
+          @brief  Returns the depth of a stroke. 
+          @return depth Depth in [mm]. Is constrained from 0 to TRAVEL 
+        */
+        /**************************************************************************/
+        float getDepth();
+
+        /**************************************************************************/
+        /*!
+          @brief  Set the stroke length of a stroke. Settings take effect with next 
+          stroke, or after calling applyNewSettingsNow().
+          @param stroke Stroke length in [mm]. Is constrained from 0 to TRAVEL 
+        */
+        /**************************************************************************/
+        void setStroke(float stroke);
+
+        /**************************************************************************/
+        /*!
+          @brief  Get the stroke length of a stroke.
+          @return Stroke length in [mm].
+        */
+        /**************************************************************************/
+        float getStroke();
+
+        /**************************************************************************/
+        /*!
+          @brief  Set the sensation of a pattern. Sensation is an additional 
+          parameter a pattern may use to alter its behaviour. Settings takes 
+          effect with next stroke, or after calling applyNewSettingsNow().
+          @param sensation  Sensation in [a.u.]. Is constrained from -100 to 100  
+                        with 0 beeing assumed as neutral.
+        */
+        /**************************************************************************/
+        void setSensation(float sensation);
+
+        /**************************************************************************/
+        /*!
+          @brief  Get the sensation of a pattern. Sensation is an additional 
+          parameter a pattern may use to alter its behaviour.
+          @return Sensation in [a.u.]. Is constrained from -100 to 100  
+                        with 0 beeing assumed as neutral.
+        */
+        /**************************************************************************/
+        float getSensation();
+
+        /**************************************************************************/
+        /*!
+          @brief  Choose a pattern for the StrokeEngine. Settings take effect with 
+          next stroke, or after calling applyNewSettingsNow(). 
+          @param patternIndex  Index of a pattern
+          @return TRUE on success, FALSE, if patternIndex is invalid. Previous 
+                        pattern will be retained.
+        */
+        /**************************************************************************/
+        bool setPattern(int patternIndex);
+
+        /**************************************************************************/
+        /*!
+          @brief  Get the pattern index for the StrokeEngine.
+          @return Index of a pattern
+        */
+        /**************************************************************************/
+        int getPattern();
+
+        /**************************************************************************/
+        /*!
+          @brief  Normally parameter changes take effect only with next stroke. If
+          immideate parameter changes are desired call applyNewSettingsNow() to 
+          change even mid-stroke.
+          @return 
+        */
+        /**************************************************************************/
+        bool applyNewSettingsNow();
+
+        /**************************************************************************/
+        /*!
+          @brief  Creates a FreeRTOS task to run a stroking pattern. Only valid in
+          state SERVO_READY. Pattern is initilized with the values from the set 
+          functions. If the task is running, state is SERVO_RUNNING.
+          @return TRUE when task was created and motion starts, FALSE on failure.
+        */
+        /**************************************************************************/
+        bool startMotion();
+
+        /**************************************************************************/
+        /*!
+          @brief  Stops the motion with MAX_ACCEL and deletes the stroking task. Is
+          in state SERVO_READY faterwards.
+        */
+        /**************************************************************************/
+        void stopMotion();
+
+        /**************************************************************************/
+        /*!
+          @brief  Enable the servo/stepper and do the homing procedure. Drives towards
+          the endstop with HOMING_SPEED. Function is non-blocking and backed by a task.
+          Optionally a callback can be given to receive feedback if homing succeded 
+          going in state SERVO_READY. If homing switch is not found after traveling 
+          MAX_TRAVEL it times out, disables the servo and goes into SERVO_DISABLED.
+          @param pin    The pin used by the homeing switch
+          @param aciveLow True if the switch id active low (pressed = 0V), 
+                        False otherwise.
+          @param speed  Speed in mm/s used for finding the homing switch. 
+                        Defaults to 5.0 mm/s
+          @param callBackHoming Callback function is called after homing is done. 
+                        Function parametere holds a bool containing the success (TRUE)
+                        or failure (FALSE) of homing.
+        */
+        /**************************************************************************/
+        void enableAndHome(int pin, bool activeLow, float speed = 5.0);
+        void enableAndHome(int pin, bool activeLow, void(*callBackHoming)(bool), float speed = 5.0);
+
+        /**************************************************************************/
+        /*!
+          @brief  If no homing switch is present homing can be done manually. Push 
+          the endeffector all the way in and call thisIsHome(). This enables the
+          the servo and sets the position to -KEEPOUT_BOUNDARY
+          @param speed  Speed in mm/s used for finding the homing switch. 
+                        Defaults to 5.0 mm/s
+        */
+        /**************************************************************************/
+        void thisIsHome(float speed = 5.0);
+
+        /**************************************************************************/
+        /*!
+          @brief  In state SERVO_RUNNING, SERVO_SETUPDEPTH and SERVO_READY this 
+          moves the endeffector to TRAVEL. Can be used for adjustments. Stops any 
+          running pattern and ends in state SERVO_READY.
+          @param speed  Speed in mm/s used for driving to max. 
+                        Defaults to 10.0 mm/s
+          @return TRUE on success, FALSE if state does not allow this.
+        */
+        /**************************************************************************/
+        bool moveToMax(float speed = 10.0);
+
+        /**************************************************************************/
+        /*!
+          @brief  In state SERVO_RUNNING, SERVO_SETUPDEPTH and SERVO_READY this 
+          moves the endeffector to 0. Can be used for adjustments. Stops any running
+          pattern and ends in state SERVO_READY.
+          @param speed  Speed in mm/s used for driving to min. 
+                        Defaults to 10.0 mm/s
+          @return TRUE on success, FALSE if state does not allow this.
+        */
+        /**************************************************************************/
+        bool moveToMin(float speed = 10.0);
+
+        /**************************************************************************/
+        /*!
+          @brief  In state SERVO_RUNNING and SERVO_READY this moves the endeffector
+          to DEPTH and enters state SERVO_SETUPDEPTH. Follows the DEPTH postion 
+          whenever setDepth() is called. Can be used for adjustments. Stops any running
+          pattern. 
+          @param speed  Speed in mm/s used for driving to min. 
+                        Defaults to 10.0 mm/s
+          @return TRUE on success, FALSE if state does not allow this.
+        */
+        /**************************************************************************/
+        bool setupDepth(float speed = 10.0);
+
+        /**************************************************************************/
+        /*!
+          @brief  Retrieves the current servo state from the internal state machine.
+          @return Current state of the state machine
+        */
+        /**************************************************************************/
+        ServoState getState();
+
+        /**************************************************************************/
+        /*!
+          @brief  Disables the servo motor instantly and deletes any motion task. 
+          Sets state machine to SERVO_DISABLED. Must be followed by homing to enable
+          servo again. 
+        */
+        /**************************************************************************/
+        void disable();
+
+        /**************************************************************************/
+        /*!
+          @brief  This function internally calls disable() and sets the state machine
+          to SERVO_ERROR. Intended to be called from an interrupt if a servo/stepper
+          fault signal should be monitored. Propably not interrupt safe, but this 
+          maybe even doesn't matter.
+        */
+        /**************************************************************************/
+        void motorFault();
+
+        /**************************************************************************/
+        /*!
+          @brief  Makes the pattern list available for the main program to retreive 
+          informations like pattern names.
+          @param index index of a pattern.
+          @return String holding a pattern name with a certain index. If index is 
+                        out of range it returns "Invalid"
+        */
+        /**************************************************************************/
+        String getPatternName(int index);
+
+        /**************************************************************************/
+        /*!
+          @brief  Makes the pattern list available for the main program to retreive 
+          informations like pattern names.
+          @return The number of pattern available.
+        */
+        /**************************************************************************/
+        unsigned int getNumberOfPattern() { 
+          return patternTableSize; 
+        };
+
+
+    protected:
+        ServoState _state = SERVO_DISABLED;
+        motorProperties *_motor;
+        machineGeometry *_physics;
+        float _travel;
+        int _minStep;
+        int _maxStep;
+        int _maxStepPerSecond;
+        int _maxStepAcceleration;
+        int _patternIndex = 0;
+        bool _isHomed = false;
+        int _index = 0;
+        int _depth;
+        int _stroke;
+        float _timeOfStroke;
+        float _sensation;
+        static void _homingProcedureImpl(void* _this) { static_cast<StrokeEngine*>(_this)->_homingProcedure(); }
+        void _homingProcedure();
+        static void _strokingImpl(void* _this) { static_cast<StrokeEngine*>(_this)->_stroking(); }
+        void _stroking();
+        TaskHandle_t _taskStrokingHandle = NULL;
+        TaskHandle_t _taskHomingHandle = NULL;
+        void _applyMotionProfile(motionParameter* motion);
+        void(*_callBackHomeing)(bool);
+        int _homeingSpeed;
+        int _homeingPin;
+        bool _homeingActiveLow;      /*> Polarity of the homing signal*/
+};
+